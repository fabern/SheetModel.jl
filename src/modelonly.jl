using LazyArrays: Diff
using Printf, Infiltrator

# used grids:
# - normal grid (i,j), size (nx, ny)
#   ϕ, h, Res_ϕ, Res_h, ..
# - d_eff grid (p, q), size (nx-2, ny-2)
#   only inner points of ϕ/h grid, e.g. p=1 corresponds to i=2
# - qx grid (m,n) staggered in x-dir.: (nx-1, ny)
# - qy grid (m,n) staggered in y-dir.: (nx, ny-1)


### MACROS ###

"""
Calculate water pressure; input coordinates on ϕ/h grid.
Needs access to ϕ, ρw, g, zb.
"""
macro pw(ix, iy) esc(:(ϕ[$ix, $iy] - ρw * g * zb[$ix, $iy])) end

"""
Calculate effective pressure; input coordinates on ϕ/h grid.
Needs access to ϕ, H, ρw, ρi, g, zb
"""
macro N(ix, iy) esc(:(ρi * g * H[$ix, $iy] - @pw($ix, $iy))) end

"""
Calculate closure rate; input coordinates on ϕ/h grid.
Needs access to ϕ, H, ρw, ρi, g, zb, n, A, h
"""
macro vc(ix, iy) esc(:(2 / n^n * A * h[$ix, $iy] * abs(@N($ix, $iy))^(n-1) * @N($ix, $iy))) end

"""
Calculate opening rate; input coordinates on ϕ/h grid.
Needs access to h, hr, ub, lr
"""
macro vo(ix, iy) esc(:(h[$ix, $iy] < hr ? ub * (hr - h[$ix, $iy]) / lr : 0.0)) end

"""
Calculate hydraulic gradient in x-direction; input coordinates on qx grid.
Implicitly sets zero-flux boundary conditions.
Needs access to H, ϕ, dx
"""
macro dϕ_dx(ix, iy) esc(:( (H[$ix, $iy] > 0. && H[$ix+1, $iy] > 0.) # only consider ice interior; gradients at boundary and outside are zero
                           * (ϕ[$ix+1, $iy] - ϕ[$ix, $iy]) / dx
                        )) end

"""
Calculate hydraulic gradient in y-direction; input coordinates on qy grid.
Implicitly sets zero-flux boundary conditions.
Needs access to H, ϕ, dy
"""
macro dϕ_dy(ix, iy) esc(:( (H[$ix, $iy] > 0. && H[$ix, $iy+1] > 0.) # only consider ice interior; gradients at boundary and outside are zero
                            * (ϕ[$ix, $iy+1] - ϕ[$ix, $iy]) / dy
                         )) end

"""
Calculate absolute hydraulic gradient, |∇ϕ|; input coordinates on d_eff grid (1:nx-2, 1:ny-2) -> inner points of ϕ/h grid.
Needs access to ϕ, dx, dy, H
"""
macro gradϕ(ix, iy) esc(:( sqrt(
                                  (0.5 * (@dϕ_dx($ix+1, $iy+1) + @dϕ_dx($ix, $iy+1)))^2
                                + (0.5 * (@dϕ_dy($ix+1, $iy+1) + @dϕ_dy($ix+1, $iy)))^2
                                  ))) end
"""
Calculate effective diffusivity, input coordinates on d_eff grid (inner points of ϕ/h grid).
Needs access to k, h, α, β, small, ϕ, dx, dy, H
"""
macro d_eff(ix, iy) esc(:( k * h[$ix+1, $iy+1]^α * (@gradϕ($ix, $iy) + small)^(β-2) )) end

"""
Calculate pseudo-time step of ϕ, input coordinates on d_eff grid (inner points of ϕ/h grid).
Needs access to dτ_ϕ_, dx, dy, dt, k, h, α, β, small, ϕ, H
"""
macro dτ_ϕ(ix, iy) esc(:( dτ_ϕ_ * min(min(dx, dy)^2 / d_eff[$ix, $iy] / 4.1, dt))) end
#macro dτ_ϕ(ix, iy) esc(:( dτ_ϕ_ *  (1.0 ./ (min(dx, dy)^2 ./ @d_eff($ix, $iy) / 4.1) .+ 1.0 / dt) .^(-1))) end # other definitions...

"""
Calculate flux in x-direction using an upstream scheme; input coordinates on qx grid.
Needs access to k, h, α, β, small, ϕ, dx, dy, H
"""
macro flux_x(ix, iy) esc(:( 1 < $ix < nx-1 ? @dϕ_dx($ix, $iy) * (
    - d_eff[$ix,   $iy-1] * (@dϕ_dx($ix, $iy) >= 0) +   # flux in negative x-direction
    - d_eff[$ix-1, $iy-1] * (@dϕ_dx($ix, $iy) <  0) )   # flux in positive x-direction
    : 0.0)) end
"""
Calculate flux in y-direction using an upstream scheme; input coordinates on qy grid.
Needs access to k, h, α, β, small, ϕ, dx, dy, H
"""
macro flux_y(ix, iy) esc(:( 1 < $iy < ny-1 ? @dϕ_dy($ix, $iy) * (
    - d_eff[$ix-1, $iy  ] * (@dϕ_dy($ix, $iy) >= 0) +   # flux in negative y-direction
    - d_eff[$ix-1, $iy-1] * (@dϕ_dy($ix, $iy) <  0) )   # flux in positive y-direction
    : 0.0)) end


"""
Calculate residual of ϕ; input coordinates on ϕ/h grid (but only defined on inner grid points 2:nx-1, 2:ny-1, due to d_eff).
Needs access to ϕ, ϕ_old, h, H, ev, ρw, ρi, g, k, α, β, small, dx, dy, dt, Σ, Γ, Λ, m, hr, ub, lr, zb, n, A
"""
macro Res_ϕ(ix, iy) esc(:(( H[$ix, $iy] > 0.) * (                                                      # only calculate at points with non-zero ice thickness
                                                  - ev/(ρw*g) * (ϕ[$ix, $iy] - ϕ_old[$ix, $iy]) / dt                                                   # dhe/dt
                                                  - ( (@flux_x($ix, $iy) - @flux_x($ix-1, $iy)) / dx + (@flux_y($ix, $iy) - @flux_y($ix, $iy-1)) / dy )    # divergence
                                                  - (Σ * @vo($ix, $iy) - Γ * @vc($ix, $iy))                                                            # dh/dt
                                                  + Λ * m[$ix, $iy]                                                                                  # source term
                                                 )
)) end

"""
Calculate residual of h; input coordinates on ϕ/h grid.
Needs access to ϕ, h, h_old, H, dt, Σ, Γ, hr, ub, lr, zb, n, A, ρw, ρi, g
"""
macro Res_h(ix, iy) esc(:(( H[$ix, $iy] > 0.) * (
                                                  - (h[$ix, $iy] - h_old[$ix, $iy]) / dt
                                                  + (Σ * @vo($ix, $iy) - Γ * @vc($ix, $iy))
                                                 )
)) end

### KERNEL FUNCTIONS ###

@parallel_indices (ix, iy) function update_deff!(d_eff, ϕ, h, dx, dy, k, α, β, dt, ev, hr, lr, ub, g, ρw, ρi, A, n, H, zb, small)
    nx, ny = size(ϕ)
    if (1 < ix < nx && 1 < iy < ny)
        d_eff[ix-1, iy-1] = @d_eff(ix-1, ix-1)
    end
    return
end

"""
Calculate residuals of ϕ and h and store them in arrays.
Used for error calculation and only to be carried out every xx iterations, e.g. every thousand.
"""
@parallel_indices (ix,iy) function residuals!(ϕ, ϕ_old, h, h_old, Res_ϕ, Res_h, qx, qy, m, d_eff,
                                              dx, dy, k, α, β, dt, ev, hr, lr, ub, g, ρw, ρi, A, n, H, zb, Σ, Γ, Λ, small)
    nx, ny = size(ϕ)
    if (ix <= nx && iy <= ny)
        # residual of ϕ
        if ix == 2 # ϕ: without boundary points (divergence of q not defined there)
            Res_ϕ[ix, iy] = 0. # position where dirichlet b.c. are imposed
        elseif (1 < ix < nx && 1 < iy < ny)
            Res_ϕ[ix, iy] = @Res_ϕ(ix, iy)
        end

        # residual of h
        Res_h[ix, iy] = @Res_h(ix, iy)
    end
    return
end

"""
Update the fields of ϕ and h using the pseudo-transient method with damping.
"""
@parallel_indices (ix,iy) function update_fields!(ϕ, ϕ2, ϕ_old, h, h2, h_old, qx, qy, m, d_eff, iter,
                                                  dx, dy, k, α, β, dt, ev, hr, lr, ub, g, ρw, ρi, A, n, H, zb, Σ, Γ, Λ, small,
                                                  dϕ_dτ, dh_dτ, γ_ϕ, γ_h, dτ_h_, dτ_ϕ_)
    nx, ny = size(ϕ)
    if (1 < ix < nx && 1 < iy < ny)
        # update ϕ
        dϕ_dτ[ix, iy] = @Res_ϕ(ix, iy) + γ_ϕ * dϕ_dτ[ix, iy]
        ϕ2[ix, iy] = ϕ[ix, iy] + @dτ_ϕ(ix-1, iy-1) * dϕ_dτ[ix, iy]

        # update h
        dh_dτ[ix, iy] = @Res_h(ix, iy) + γ_h * dh_dτ[ix, iy]
        h2[ix, iy] = h[ix, iy] + dτ_h_ * dh_dτ[ix, iy]

        # update d_eff (the bottleneck in performance, only do it every 10 iterations)
        if iter % 10 == 0.
            d_eff[ix-1, iy-1] = @d_eff(ix-1, ix-1)
        end
    end
    return
end

"""
Apply Dirichlet boundary conditions to ϕ, at the moment pw(x=0) = 0.
Neumann boundary conditions are applied when calculating the hydraulic gradient (@dϕ_dx and @dϕ_dy macros).
"""
@parallel_indices (ix,iy) function apply_bc!(ϕ, h, H, ρw, g, zb) # TODO: don't hard-wire, give bc as input parameters
    nx, ny = size(ϕ)
    if (ix <= nx && iy <= ny)
        #if H[ix, iy] == 0.             # zero sheet thickness outside of glacier domain; necessary ??
        #    h[ix, iy] = 0.
        #end
        if ix == 2
            ϕ[ix, iy] = ρw * g * zb[ix, iy]
        end
        #if (ix == 2) && (iy == ny÷2+1)
        #    ϕ[2, ny÷2+1] = ρw .* g .* zb[2, ny÷2+1]
        #end
        #if (ix == 2) && (iy == ny÷2) && iseven(ny)
        #    ϕ[2, ny÷2] = ρw .* g .* zb[2, ny÷2]
        #end
    end
    return
end

"""
Calculate the difference between previous and updated ϕ and h, used for error calculation.
"""
@parallel_indices (ix,iy) function update_difference!(Δϕ, ϕ, ϕ2, Δh, h, h2)
    if (ix <= size(ϕ, 1) && iy <= size(ϕ, 2))
        Δϕ[ix, iy] = abs(ϕ[ix, iy] - ϕ2[ix, iy])
        Δh[ix, iy] = abs(h[ix, iy] - h2[ix, iy])
    end
    return
end

"""
Assign updated ϕ and h values to ϕ_old and h_old, respectively.
Carried out after each physical time step.
"""
@parallel_indices (ix,iy) function old2new!(ϕ, ϕ_old, h, h_old)
    if (ix <= size(ϕ, 1) && iy <= size(ϕ, 2))
        ϕ_old[ix, iy] = ϕ[ix, iy]
        h_old[ix, iy] = h[ix, iy]
    end
    return
end

"""
Calculate effective pressure N and fluxes (qx, qy) at the end of model run, for plotting.
"""
@parallel_indices (ix,iy) function output_params!(N, qx, qy, ϕ, h, d_eff,
                                                  ρi, ρw, g, H, zb, k, α, β, dx, dy, small)
    nx, ny = size(ϕ)
    if (ix <= nx && iy <= ny)
        N[ix, iy]  = @N(ix, iy)
        if (1 < ix < nx && 1 < iy < ny)
            qx[ix, iy] = @flux_x(ix, iy)
            qy[ix, iy] = @flux_y(ix, iy)
        end
    end
    return
end

"""
Run the model with scaled parameters.
"""
@views function runthemodel_scaled(params::Para, ϕ0, h0, printtime)
    @unpack ev, g, ρw, ρi, n, A, Σ, Γ, Λ, calc_m_t, dx, dy, nx, ny, k, α, β,
            H, zb, ub, hr, lr, dt, ttot, tol, itMax, γ_ϕ, γ_h, dτ_ϕ_, dτ_h_ = params

    # Array allocation
    Δϕ, Δh, qx, qy, d_eff, m, N,
    dϕ_dτ, dh_dτ, Res_ϕ, Res_h = array_allocation(params)

    # Apply boundary conditions
    @parallel apply_bc!(ϕ0, h0, H, ρw, g, zb)
    @parallel update_deff!(d_eff, ϕ0, h0, dx, dy, k, α, β, dt, ev, hr, lr, ub, g, ρw, ρi, A, n, H, zb, small)

    ϕ_old   = copy(ϕ0)
    ϕ       = copy(ϕ0)
    ϕ2      = copy(ϕ0)
    h_old   = copy(h0)
    h       = copy(h0)
    h2      = copy(h0)

    # for iterations vs. error plot
    iters      = Int64[]
    errs_ϕ     = Float64[]
    errs_h     = Float64[]
    errs_ϕ_rel = Float64[]
    errs_h_rel = Float64[]
    errs_ϕ_res = Float64[]
    errs_h_res = Float64[]
    errs_ϕ_resrel = Float64[]
    errs_h_resrel = Float64[]
    err_ϕ = 0.
    err_h = 0.
    err_ϕ_rel = 0.
    err_h_rel = 0.
    err_ϕ_res = 0.
    err_h_res = 0.
    err_ϕ_resrel = 0.
    err_h_resrel = 0.
    err_ϕ_ini = 0.0
    err_h_ini = 0.0

    # initiate time loop parameters
<<<<<<< HEAD
    t = 0.0; tstep=0; ittot = 0; t_tic = 0.
    steady_state = false;
=======
    t = 0.0; tstep=0; ittot = 0;
>>>>>>> f79055fa

    # Physical time loop
    while t<ttot
        iter = 0
        err_ϕ_tol, err_h_tol = 2*tol, 2*tol

        m .= Data.Array(calc_m_t(t+dt))
        # Pseudo-transient iteration
        while !(max(err_ϕ_tol, err_h_tol) < tol) && iter<itMax # with the ! the loop also continues for NaN values of err

            # don't consider first ten iterations for performance measure
            if (iter == 10) global t_tic = Base.time() end

            # update ϕ and h
            @parallel update_fields!(ϕ, ϕ2, ϕ_old, h, h2, h_old, qx, qy, m, d_eff, iter,
                                                        dx, dy, k, α, β, dt, ev, hr, lr, ub, g, ρw, ρi, A, n, H, zb, Σ, Γ, Λ, small,
                                                        dϕ_dτ, dh_dτ, γ_ϕ, γ_h, dτ_h_, dτ_ϕ_)

            # apply dirichlet boundary conditions
            @parallel apply_bc!(ϕ2, h2, H, ρw, g, zb)

            # pointer swap
            ϕ, ϕ2 = ϕ2, ϕ
            h, h2 = h2, h

            iter += 1

            # determine the errors (only consider points where the ice thickness is > 0)

            if iter % 1000 == 0 && itMax > 10^4     # only calculate errors every 1000 time steps
                                                    # and if itMax is high, i.e. if convergence is the goal
                # update the residual arrays
<<<<<<< HEAD
                @parallel residuals!(ϕ, ϕ_old, h, h_old, Res_ϕ, Res_h, qx, qy, m,
=======
                @parallel residuals!(ϕ, ϕ_old, h, h_old, Res_ϕ, Res_h, qx, qy, m, d_eff,
>>>>>>> f79055fa
                                                        dx, dy, k, α, β, dt, ev, hr, lr, ub, g, ρw, ρi, A, n, H, zb, Σ, Γ, Λ, small)

                # residual error
                err_ϕ_res = norm(Res_ϕ) / length(Res_ϕ) # or length(Res_ϕ) instead of sum(H .> 0.) ??
                err_h_res = norm(Res_h) / norm(h0)
                if (iter==0)
                    err_ϕ_ini = err_ϕ_res
                    err_h_ini = err_h_res
                end
                err_ϕ_resrel = err_ϕ_res / err_ϕ_ini
                err_h_resrel = err_h_res / err_h_ini

                # update error
<<<<<<< HEAD
               @parallel update_difference!(Δϕ, ϕ, ϕ2, Δh, h, h2)
               err_ϕ = norm(Δϕ) / length(Δϕ)
               err_h = norm(Δh) / norm(h0)
               if (iter==0)
                   err_ϕ_ini = err_ϕ
                   err_h_ini = err_h
               end
               err_ϕ_rel = err_ϕ / err_ϕ_ini
               err_h_rel = err_h / err_h_ini

                # decide which errors should be below the tolerance and be printed out
               err_ϕ_tol, err_h_tol = err_ϕ, err_h

                # save error evolution in vector
               append!(iters, iter)
               append!(errs_ϕ, err_ϕ)
               append!(errs_h, err_h)
               append!(errs_ϕ_rel, err_ϕ_rel)
               append!(errs_h_rel, err_h_rel)
               append!(errs_ϕ_res, err_ϕ_res)
               append!(errs_h_res, err_h_res)
               append!(errs_ϕ_resrel, err_ϕ_resrel)
               append!(errs_h_resrel, err_h_resrel)

               @printf("iterations = %d, error ϕ = %1.2e, error h = %1.2e \n", iter, err_ϕ_tol, err_h_tol)
=======
                @parallel update_difference!(Δϕ, ϕ, ϕ2, Δh, h, h2)
                err_ϕ = norm(Δϕ) / length(Δϕ)
                err_h = norm(Δh) / norm(h0)
                if (iter==0)
                    err_ϕ_ini = err_ϕ
                    err_h_ini = err_h
                end
                err_ϕ_rel = err_ϕ / err_ϕ_ini
                err_h_rel = err_h / err_h_ini

                # decide which errors should be below the tolerance and be printed out
                err_ϕ_tol, err_h_tol = err_ϕ, err_h

                # save error evolution in vector
                append!(iters, iter)
                append!(errs_ϕ, err_ϕ)
                append!(errs_h, err_h)
                append!(errs_ϕ_rel, err_ϕ_rel)
                append!(errs_h_rel, err_h_rel)
                append!(errs_ϕ_res, err_ϕ_res)
                append!(errs_h_res, err_h_res)
                append!(errs_ϕ_resrel, err_ϕ_resrel)
                append!(errs_h_resrel, err_h_resrel)

                @printf("iterations = %d, error ϕ = %1.2e, error h = %1.2e \n", iter, err_ϕ_tol, err_h_tol)
>>>>>>> f79055fa

            end


        end
        ittot += iter; tstep += 1; t += dt

        #if mod(tstep, printtime) == 0
        #    @printf("time step = %d, number of iterations = %d \n", tstep, iter)
        #end

        @parallel old2new!(ϕ, ϕ_old, h, h_old)
        if max(err_ϕ_tol, err_h_tol) < tol && t > 1e7
            steady_state = true
        end
    end

    # Perfomance measures
    t_toc = Base.time() - t_tic                # execution time, s
    A_eff = (5+10)/1e9*nx*ny*sizeof(Float64)  # effective main memory access per iteration [GB];
                                               # 5 write arrays (dϕ_dτ, ϕ2, dh_dτ, h2, d_eff)
                                               # 2 read arrays (ϕ, ϕ_old, dϕ_dτ, h, h_old, dh_dτ, H, zb, m, d_eff)
    t_it  = t_toc/(ittot-10)                   # execution time per iteration, s
    T_eff = A_eff/t_it                         # effective memory throughput, GB/s
    @printf("Time = %1.3f sec, T_eff = %1.1f GB/s, iterations total = %d, (nx, ny) = (%d, %d)\n", t_toc, round(T_eff, sigdigits=3), ittot, nx, ny)

    # calculate N, qx and qy as output parameters
    @parallel output_params!(N, qx, qy, ϕ, h, d_eff,
                                                ρi, ρw, g, H, zb, k, α, β, dx, dy, small)

    return model_output{Data.Array}(;   N, ϕ, h, qx, qy,
                            Err_ϕ=Δϕ, Err_h=Δh, Res_ϕ, Res_h,
                            ittot, iters,
                            errs_ϕ, errs_h, errs_ϕ_rel, errs_h_rel,
                            errs_ϕ_res, errs_h_res, errs_ϕ_resrel, errs_h_resrel,
                            time_tot=t_toc, T_eff, steady_state)
end

"""
Scale the parameters and call the model run function.
"""
@views function runthemodel(input::Para, ϕ0, h0;
                    printtime=10^5)       # time step is printed after `printtime` number of physical time steps
    params, ϕ0, h0, ϕ_, N_, h_, q_ = scaling(input, ϕ0, h0)
    output = runthemodel_scaled(params::Para, ϕ0, h0, printtime)
    output_descaled = descaling(output, N_, ϕ_, h_, q_)
    return output_descaled
end<|MERGE_RESOLUTION|>--- conflicted
+++ resolved
@@ -276,12 +276,8 @@
     err_h_ini = 0.0
 
     # initiate time loop parameters
-<<<<<<< HEAD
     t = 0.0; tstep=0; ittot = 0; t_tic = 0.
     steady_state = false;
-=======
-    t = 0.0; tstep=0; ittot = 0;
->>>>>>> f79055fa
 
     # Physical time loop
     while t<ttot
@@ -314,11 +310,7 @@
             if iter % 1000 == 0 && itMax > 10^4     # only calculate errors every 1000 time steps
                                                     # and if itMax is high, i.e. if convergence is the goal
                 # update the residual arrays
-<<<<<<< HEAD
-                @parallel residuals!(ϕ, ϕ_old, h, h_old, Res_ϕ, Res_h, qx, qy, m,
-=======
                 @parallel residuals!(ϕ, ϕ_old, h, h_old, Res_ϕ, Res_h, qx, qy, m, d_eff,
->>>>>>> f79055fa
                                                         dx, dy, k, α, β, dt, ev, hr, lr, ub, g, ρw, ρi, A, n, H, zb, Σ, Γ, Λ, small)
 
                 # residual error
@@ -332,33 +324,6 @@
                 err_h_resrel = err_h_res / err_h_ini
 
                 # update error
-<<<<<<< HEAD
-               @parallel update_difference!(Δϕ, ϕ, ϕ2, Δh, h, h2)
-               err_ϕ = norm(Δϕ) / length(Δϕ)
-               err_h = norm(Δh) / norm(h0)
-               if (iter==0)
-                   err_ϕ_ini = err_ϕ
-                   err_h_ini = err_h
-               end
-               err_ϕ_rel = err_ϕ / err_ϕ_ini
-               err_h_rel = err_h / err_h_ini
-
-                # decide which errors should be below the tolerance and be printed out
-               err_ϕ_tol, err_h_tol = err_ϕ, err_h
-
-                # save error evolution in vector
-               append!(iters, iter)
-               append!(errs_ϕ, err_ϕ)
-               append!(errs_h, err_h)
-               append!(errs_ϕ_rel, err_ϕ_rel)
-               append!(errs_h_rel, err_h_rel)
-               append!(errs_ϕ_res, err_ϕ_res)
-               append!(errs_h_res, err_h_res)
-               append!(errs_ϕ_resrel, err_ϕ_resrel)
-               append!(errs_h_resrel, err_h_resrel)
-
-               @printf("iterations = %d, error ϕ = %1.2e, error h = %1.2e \n", iter, err_ϕ_tol, err_h_tol)
-=======
                 @parallel update_difference!(Δϕ, ϕ, ϕ2, Δh, h, h2)
                 err_ϕ = norm(Δϕ) / length(Δϕ)
                 err_h = norm(Δh) / norm(h0)
@@ -384,7 +349,6 @@
                 append!(errs_h_resrel, err_h_resrel)
 
                 @printf("iterations = %d, error ϕ = %1.2e, error h = %1.2e \n", iter, err_ϕ_tol, err_h_tol)
->>>>>>> f79055fa
 
             end
 
