## RUN SHMIP TEST CASES (to be run with "run_SHMIP.jl")

using Pkg
Pkg.activate(joinpath(@__DIR__, "../"))
using SheetModel, Parameters, Infiltrator
using PyPlot
const S = SheetModel

s_per_day  = 24 * 60 * 60
s_per_year = 365 * s_per_day

# water input function for suite D
function make_runoff_fct(zs, DT)
    year  = 31536000.0   # number of seconds per year
    lapse = -0.0075      # lapse rate, K/m
    DDF   = 0.01 / 86400 # degree day factor, m/(K*s)
    basal = 7.93e-11     # basal melt rate, m/s, equal to the source of scenario A1
    temp(t) = -16*cos(2*pi/year*t)- 5 + DT
    runoff(zs,t) = max(0.0, (zs * lapse .+ temp(t)) * DDF) .+ basal
    return (x, y, t) -> runoff(zs(x, y), t)
end

# for "valley" geometry
const para_bench = 0.05
surface_val(x, y) = 100(x+200)^(1/4) + 1/60*x - 2e10^(1/4) + 1
f(x, para) = (surface_val(6e3,0) - para*6e3)/6e3^2 * x^2 + para*x
g(y) = 0.5e-6 * abs(y)^3
r(x, para) = (-4.5*x/6e3 + 5) * (surface_val(x, 0) - f(x, para)) /
               (surface_val(x, 0) - f(x, para_bench) + eps())
bed_val(x,y, para) = f(x,para) + g(y) * r(x, para)

# Return arrays of initial conditions for ϕ and h
function initial_conditions(xc, yc; calc_ϕ = (x,y) -> 0.0, calc_h = (x,y) -> 0.01)
    ϕ_init = calc_ϕ.(xc, yc')
    h_init = calc_h.(xc, yc')
    return ϕ_init, h_init
end


# Turn all negative numbers into 0.0
pos(x) = x > 0.0 ? x : 0.0

# Determine dx or dy from Lx and dx or Ly and dy
grid_size(Lx, nx) = Lx / (nx-3)

function plot_output(xc, yc, H, N, h, qx, qy, Res_ϕ, Res_h, iters, errs_h, errs_ϕ)
    pygui(true)

    # (I) ϕ and h
    x_plt = [xc[1]; xc .+ (xc[2]-xc[1])]
    y_plt = [yc[1]; yc .+ (yc[2]-yc[1])]
    N[H .== 0.0] .= NaN
    h[H .== 0.0] .= NaN

    figure()
    # (Ia) pcolor of ϕ and h fields
    subplot(2, 2, 1)
    pcolor(x_plt, y_plt, h')#, edgecolors="black")
    colorbar()
    title("h")
    subplot(2, 2, 2)
    pcolor(x_plt, y_plt, N')#, edgecolors="black")
    colorbar()
    title("N")
    # (Ib) cross-sections of ϕ and h
    subplot(2, 2, 3)
    ind = size(N,2)÷2
    plot(xc, h[:, ind])
    title(join(["h at y = ", string(round(yc[ind], digits=1))]))
    subplot(2, 2, 4)
    plot(xc, N[:, ind])
    title(join(["N at y = ", string(round(yc[ind], digits=1))]))

    # (II) fluxes
    # don't show any value outside of glacier domain
    qx[H[1:end-1, :] .== 0.] .= NaN
    qx[H[2:end, :]   .== 0.] .= NaN
    qy[H[:, 1:end-1] .== 0.] .= NaN
    qy[H[:, 2:end]   .== 0.] .= NaN

    figure()
    subplot(1, 2, 1)
    pcolor(qx')
    colorbar()
    title("qx (m/s)")
    subplot(1, 2, 2)
    pcolor(qy')
    colorbar()
    title("qy (m/s)")

    # (III) residual fields
    Res_ϕ[H .== 0.0] .= NaN
    Res_h[H .== 0.0] .= NaN

    figure()
    subplot(1, 2, 1)
    pcolormesh(Res_h')
    colorbar()
    title("err_h")
    subplot(1, 2, 2)
    pcolormesh(Res_ϕ')
    colorbar()
    title("err_ϕ")

    # (IV) iteration vs. error
    figure()
    semilogy(iters, errs_ϕ, label=L"\mathrm{Res}_ϕ", color="gold")
    semilogy(iters, errs_h, label=L"\mathrm{Res}_h", color="deepskyblue")
    title("errors: norm(...) / length(..)")

    xlabel(L"# iterations $i$")
    ylabel("error")
    legend()
end

<<<<<<< HEAD
function run_SHMIP(;test_case, nx, ny, itMax=10^6, make_plot=false,
=======
function run_SHMIP(;test_case, nx, ny, itMax=10^6, make_plot=false, update_h_only=true,
>>>>>>> 4aeab477
                   dt=1e9, tsteps=1, γ_ϕ= 0.9, γ_h=0.8, dτ_ϕ_=1.0, dτ_h_=6e-6)      # parameters for pseudo-transient time stepping

    # suite A: use different steady and spatially uniform water inputs
    runoff = Dict("A1" => (x, y, t) -> 7.93e-11,
                  "A2" => (x, y, t) -> 1.59e-9,
                  "A3" => (x, y, t) -> 5.79e-9,
                  "A4" => (x, y, t) -> 2.5e-8,
                  "A5" => (x, y, t) -> 4.5e-8,
                  "A6" => (x, y, t) -> 5.79e-7,
                  # suite E
                  "E1"  => (x, y, t) -> 1.158e-6,
                  "E2"  => (x, y, t) -> 1.158e-6,
                  "E3"  => (x, y, t) -> 1.158e-6,
                  "E4"  => (x, y, t) -> 1.158e-6,
                  "E5"  => (x, y, t) -> 1.158e-6
              )

    # suite D: seasonally changing water input with constant shift DT
    DT = Dict(# suite D (sqrt)
              "D1" => -4.0,
              "D2" => -2.0,
              "D3" => 0.0,
              "D4" => 2.0,
              "D5" => 4.0,
              # suite F (valley)
              "F1" => -6.0,
              "F2" => -3.0,
              "F3" => 0.0,
              "F4" => 3.0,
              "F5" => 6.0
              )

    para = Dict(# suite E
                "E1" => 0.05,
                "E2" => 0.0,
                "E3" => -0.1,
                "E4" => -0.5,
                "E5" => -0.7,
                # suite F
                "F1" => 0.05,
                "F2" => 0.05,
                "F3" => 0.05,
                "F4" => 0.05,
                "F5" => 0.05
                )

    # geometry: "sqrt" -> ice-sheet margin; "valley" -> valley glacier
    geom  = Dict("sqrt" => (xrange   = (0.0, 100e3),
                            yrange   = (0.0, 20e3),
                            surf = (x, y) -> (6 *( sqrt(x+5e3) - sqrt(5e3) ) + 1 ),
                             bed  = (x, y) -> 0.0
                            ),
                 "valley" => (xrange = (0.0, 6e3),
                              yrange = (-500.0, 500.0),
                              surf = (x, y) -> surface_val(x, y),
                              bed = (x, y) -> bed_val(x, y, para[test_case])
                              )
    )

    if any(startswith.(test_case, ["A", "D"]))
        topo = geom["sqrt"]
    elseif any(startswith.(test_case, ["E", "F"]))
        topo = geom["valley"]
    end

    if any(startswith.(test_case, ["A", "E"]))
        water_input = runoff[test_case]
    elseif any(startswith.(test_case, ["D", "F"]))
        water_input = make_runoff_fct(topo.surf, DT[test_case])
    end

    # input parameters
    x1, xend          = topo.xrange
    y1, yend          = topo.yrange
    Lx                = xend - x1
    Ly                = yend - y1
    dx                = grid_size(Lx, nx)
    dy                = grid_size(Ly, ny)
    xc                = LinRange(x1-dx, xend+dx, nx)         # including ghost points
    yc                = LinRange(y1-dy, yend+dy, ny)
    zb                = topo.bed.(xc, yc')
    H                 = pos.(topo.surf.(xc, yc') .- zb)
    ttot              = tsteps * dt

    # definition of function calc_m (calculating the source term)
    # (doing calc_m(ix, iy, t) =  water_input(xc[ix], yc[iy], t) directly gives an error as xc and yc are not accessible anymore later)
    function make_calc_m(xc, yc, water_input)
        calc_m(ix, iy, t) = water_input(xc[ix], yc[iy], t)
        return calc_m
    end
    calc_m = make_calc_m(xc, yc, water_input)

    # initial conditions
    ϕ_init, h_init = initial_conditions(
        xc,
        yc,
        calc_ϕ = (x, y) -> 100.0,
        calc_h = (x, y) -> 0.04
    )

    ice_mask    = H .> 0.
    bc_diric    = falses(nx, ny); bc_diric[2, :] .= true
    bc_no_xflux = falses(nx-1, ny); bc_no_xflux[end, :] .= true
    bc_no_yflux = falses(nx, ny-1); bc_no_yflux[:, [1, end]] .= true

    # call the SheetModel
    input = make_model_input(H, zb, Lx, Ly, dx, dy, ttot, dt, itMax, γ_ϕ, γ_h, dτ_ϕ_, dτ_h_, ϕ_init, h_init, calc_m,
                             ice_mask, bc_diric, bc_no_xflux, bc_no_yflux)
<<<<<<< HEAD
    output = runthemodel(;input...);
=======
    output = runthemodel(;input..., update_h_only);
>>>>>>> 4aeab477

    # plotting
    @unpack N, ϕ, h, qx, qy,
            ittot, iters, Res_ϕ, Res_h, errs_ϕ, errs_h = output

    if make_plot
        plot_output(xc, yc, H, N, h, qx, qy, Res_ϕ, Res_h, iters, errs_h, errs_ϕ)
    end

    return (;input, SHMIP_case=test_case), output
end<|MERGE_RESOLUTION|>--- conflicted
+++ resolved
@@ -113,11 +113,7 @@
     legend()
 end
 
-<<<<<<< HEAD
-function run_SHMIP(;test_case, nx, ny, itMax=10^6, make_plot=false,
-=======
 function run_SHMIP(;test_case, nx, ny, itMax=10^6, make_plot=false, update_h_only=true,
->>>>>>> 4aeab477
                    dt=1e9, tsteps=1, γ_ϕ= 0.9, γ_h=0.8, dτ_ϕ_=1.0, dτ_h_=6e-6)      # parameters for pseudo-transient time stepping
 
     # suite A: use different steady and spatially uniform water inputs
@@ -226,11 +222,7 @@
     # call the SheetModel
     input = make_model_input(H, zb, Lx, Ly, dx, dy, ttot, dt, itMax, γ_ϕ, γ_h, dτ_ϕ_, dτ_h_, ϕ_init, h_init, calc_m,
                              ice_mask, bc_diric, bc_no_xflux, bc_no_yflux)
-<<<<<<< HEAD
-    output = runthemodel(;input...);
-=======
     output = runthemodel(;input..., update_h_only);
->>>>>>> 4aeab477
 
     # plotting
     @unpack N, ϕ, h, qx, qy,
